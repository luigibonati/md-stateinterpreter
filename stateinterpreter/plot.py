import numpy as np
import pandas as pd
import matplotlib
import matplotlib.pyplot as plt
import itertools
from matplotlib.gridspec import GridSpec
import nglview
import sys

__all__ = ["plot_states", "plot_cvpath", "plot_combination_cvs_relevant_features", "plot_cvs_relevant_features", "visualize_features"]

# aux function to compute basins mean
def compute_basin_mean(df, basin, label_x, label_y):
    mx = df[df['basin'] == basin][label_x].mean()
    my = df[df['basin'] == basin][label_y].mean()
    return mx,my

def plot_cvpath(cvpath, C, state_names=None, suptitle=None, normalize_C=True):
    try:
        cvpath._coeffs
        cvpath._C_range
        cvpath._crossval
    except NameError:
        raise ValueError("CV_path not computed.")

    coeffs = cvpath._coeffs
    if normalize_C:
        C_range = cvpath._C_range*cvpath._n_samples
    else:
        C_range = cvpath._C_range
    crossval = cvpath._crossval

    n_basins = coeffs.shape[1]

    C_idx = np.argmin(np.abs(C_range - C))
    if not state_names:
        state_names = [f'State {idx}' for idx in cvpath.classes_labels[C_idx]]
    assert len(state_names) == n_basins

    rows = np.int(np.ceil((n_basins + 1)/3))
    fig = plt.figure(constrained_layout=True, figsize=(9,3*rows))
    gs = GridSpec(rows, 3, figure=fig)

    axes = []
    for basin_idx in range(n_basins):
        axes.append(fig.add_subplot(gs[np.unravel_index(basin_idx, (rows, 3))]))
    axes.append(fig.add_subplot(gs[np.unravel_index(n_basins, (rows, 3))]))
    
    
    if suptitle:
        fig.suptitle(suptitle)
    for idx in range(n_basins):
        ax = axes[idx]
        ax.plot(np.log10(1/C_range), coeffs[:,idx,:], 'k-')
        ax.axvline(x = np.log10(1/C_range[C_idx]), color='r', linewidth=0.75)
        ax.set_xlim(np.log10(1/C_range[-1]), np.log10(1/C_range[0]))
        ax.set_xlabel(r"$-\log_{10}(C)$")
        ax.set_title(state_names[idx])
        
    ax = axes[-1]
    ax.plot(np.log10(1/C_range), crossval, 'k-')
    ax.axvline(x = np.log10(1/C_range[C_idx]), color='r', linewidth=0.75)
    ax.set_xlim(np.log10(1/C_range[-1]), np.log10(1/C_range[0]))
    ax.set_xlabel(r"$-\log_{10}(C)$")
    ax.set_title("Score")
    return (fig, axes)


def plot_states(data, fes_isolines = False, n_iso_fes = 9, ev_iso_labels = 2, save_folder=None):

    basins = data.basins['basin'].unique()
    n_basins = data.n_basins

    # hexbin plot of tica components 
    n_pairs = sum(1 for _ in itertools.combinations(data.selected_cvs, 2))

    fig, axs = plt.subplots(1,n_pairs,figsize=(6*n_pairs,5.5),dpi=100)

    for k,(label_x,label_y) in enumerate(itertools.combinations(data.selected_cvs, 2)):
        # select ax
        ax = axs[k] if n_pairs > 1 else axs

        # FES isolines (if 2D)
        if fes_isolines: 
            if len(data.selected_cvs) == 2:
                cmap = matplotlib.cm.get_cmap('Greys_r', n_iso_fes )
                color_list = [cmap((i+1)/(n_iso_fes+3)) for i in range(n_iso_fes)]

                nx,ny=50,50
                xx, yy = np.meshgrid(np.linspace(data.bounds[0][0],data.bounds[0][1],nx),
                                    np.linspace(data.bounds[1][0],data.bounds[1][1],ny))
                fes = np.zeros_like(xx)
                for i in range(nx):
                    for j in range(ny):
                        fes[j,i] = data.fes( np.stack([xx[j,i], yy[j,i]]) )
                fes /= data.kbt
                fes -= np.min(fes)
                CS = ax.contour(xx, yy, fes, levels=np.linspace(0,n_iso_fes-1,n_iso_fes), colors = color_list) #colors='dimgrey')
                ax.clabel(CS, CS.levels[::ev_iso_labels], fmt = lambda x: str(int(x))+' kT', inline=True, fontsize=10)
                #ax.clabel(CS, CS.levels[::ev_iso_labels], inline=True, fontsize=10)
            else:
                raise NotImplementedError('Isolines are implemented only for 2D FES.')

        # hexbin plot
        x = data.colvar[label_x]
        y = data.colvar[label_y]
        z = data.basins['basin']
        sel = data.basins['selection']

        cmap_name = 'Set2'
        cmap = matplotlib.cm.get_cmap(cmap_name, n_basins)
        color_list = [cmap(i/(n_basins)) for i in range(n_basins)] 

        #cmap = matplotlib.cm.get_cmap('Set2', data.n_basins) 
        #norm = matplotlib.colors.BoundaryNorm(  np.linspace(0, data.n_basins, data.n_basins+1), cmap.N)
        
        ax.hexbin(x,y,C=z,cmap=cmap_name,alpha=0.3)#,norm=norm)
        ax.hexbin(x[sel],y[sel],C=z[sel],cmap=cmap_name)#,norm=norm)
        #cbar = plt.colorbar(pp,ax=ax)
        
        ax.set_title('Metastable states identification')
        ax.set_xlabel(label_x)
        ax.set_ylabel(label_y)
        #df.plot.hexbin(label_x,label_y,C='basin',cmap='Set2',ax=ax,alpha=0.2,colorbar=False)
        #pp = df[df['selection']].plot.hexbin(label_x,label_y,C='basin',cmap='Set2',ax=ax)
        
        #add basins labels
        for b in basins:
            mx,my = data.minima[b] #compute_basin_mean(df,b,label_x,label_y)
            ax.scatter(mx,my,color='w',s=300,alpha=0.7)
            text = ax.text(mx, my, b, ha="center", va="center", 
                        color='k', fontsize='large')

    if save_folder is not None:
        plt.savefig(save_folder+'states.png',bbox_inches='tight')
    plt.tight_layout()

def plot_combination_cvs_relevant_features(df, selected_cvs, relevant_features, save_folder=None,file_prefix='linear'):
    
    added_columns = False
    #Handle quadratic kernels
    for _state in relevant_features.values():
        for _feat_tuple in _state:
            feature = _feat_tuple[1]
            if "||" in feature:
                if feature not in df.columns:
                    added_columns = True
                    i, j = feature.split(' || ')
                    feat_ij = df[i].values * df[j].values
                    df[feature] = feat_ij
    if added_columns:
        print("Warning: detected quadratic kenel features, added quadratic features to the input dataframe", file=sys.stderr)

    pairs = itertools.combinations(selected_cvs, 2)
    n_pairs = sum(1 for _ in pairs)

    for k,(cv_x,cv_y) in  enumerate(itertools.combinations(selected_cvs, 2)):

        plot_cvs_relevant_features(df, cv_x, cv_y, relevant_features, max_nfeat = 3)

        if save_folder is not None:
            plt.savefig(save_folder+file_prefix+f'-relevant_feats{k+1 if n_pairs > 1 else None}.png',
                        facecolor='w', 
                        transparent=False,
                        bbox_inches='tight')

def plot_cvs_relevant_features(df, cv_x, cv_y, relevant_feat, max_nfeat = 3):
    # retrieve basins
    basins = df['basin'].unique()
    n_basins = len(relevant_feat.keys())

    fig, axs = plt.subplots(n_basins,max_nfeat,figsize=(6 * max_nfeat, 5* n_basins),dpi=100, )
                            #sharex=True, sharey=True)

    # for each state ...
    for i,(state,feat_list) in enumerate(relevant_feat.items()):
        # ... color with the corresponding features ...
        for j,feat_array in enumerate(feat_list):
            # ... up to max_nfeat plot per state
            if j < max_nfeat:
                feat = feat_array[1]
                importance = feat_array[2]
                ax = axs[i,j]
                pp = df[df['selection']==1].plot.hexbin(cv_x,cv_y,C=feat,cmap='coolwarm',ax=ax)
                #set title
                ax.set_title(f'[state {state}] {feat} - {np.round(importance*100)}%')
                #add basins labels
                for b in basins:
                    mx,my = compute_basin_mean(df,b,cv_x,cv_y)
                    bcolor = 'k' if b == state else 'w'
                    fcolor = 'w' if b == state else 'k'            
                    ax.scatter(mx,my,color=bcolor,s=250,alpha=0.7)
                    text = ax.text(mx, my, b, ha="center", va="center", 
                                color=fcolor, fontsize='large')
        
        #set labels
        for ax in plt.gcf().axes:
            try:
                ax.label_outer()
            except:
                pass

        #disable unused axis
        for j in range(len(feat_list),max_nfeat):
            axs[i,j].axis('off')
<<<<<<< HEAD

    plt.tight_layout()

def visualize_features(data,relevant_features,state=0,n_feat_per_state=3):
    # sample one frame per state
    frames = [data.basins[data.basins['basin'] == i ].sample(1).index.values[0] for i in range(data.n_basins) ]
    traj = data.traj[frames]
    traj.superpose(traj[state])

    # find atom ids of relevant features
    atom_ids = []

    features = relevant_features[state]
    for i, feature in enumerate(features):
        if i < n_feat_per_state:
            name = feature[1]
            atom_ids.append( data.descriptors_ids[name] )

    # set up visualization
    view = nglview.show_mdtraj(traj)
    #view.frame = state
    view.clear_representations()

    # draw backbone + transparent sidechain
    view.add_licorice('(not hydrogen)',opacity=0.35)
    view.add_licorice('(backbone) and (not hydrogen)',opacity=0.85)

    # loop over relevant features
    for ids in atom_ids:
        ids_string = [str(p) for p in ids]
        selection = '@'+','.join(ids_string)

        if len(ids) == 2: # distance
            color = 'orange'
            atom_pair = [ '@'+p for p in ids_string ]
            view.add_distance(atom_pair=[atom_pair], color=color, label_visible=False)
            view.add_ball_and_stick(selection,color=color,opacity=0.75)
        elif len(ids) == 4: # angle
            color = 'green'
            view.add_ball_and_stick(selection,color=color,opacity=0.75)

    return view
=======
    plt.tight_layout()
>>>>>>> 3ae15b4b
<|MERGE_RESOLUTION|>--- conflicted
+++ resolved
@@ -203,7 +203,6 @@
         #disable unused axis
         for j in range(len(feat_list),max_nfeat):
             axs[i,j].axis('off')
-<<<<<<< HEAD
 
     plt.tight_layout()
 
@@ -245,7 +244,4 @@
             color = 'green'
             view.add_ball_and_stick(selection,color=color,opacity=0.75)
 
-    return view
-=======
-    plt.tight_layout()
->>>>>>> 3ae15b4b
+    return view